services:
    runner:
        container_name: ${USER}_maskbench_dev
        build: .                
        env_file: 
          - .env
        depends_on:
          - openpose
          - sam2
          - maskanyone
        volumes:
          - ./src:/src          
          - ./poetry.lock:/poetry.lock 
          - ./pyproject.toml:/pyproject.toml
          - ./config:/config
          - ${MASKBENCH_WEIGHTS_DIR}:/weights/user_weights
          - ${MASKBENCH_DATASET_DIR}:/datasets  
          - ${MASKBENCH_OUTPUT_DIR}:/output
        tty: true               # Keep the container running interactively
        stdin_open: true
        restart: on-failure
        deploy:
          resources:
            reservations:
              devices:
                - driver: nvidia
                  device_ids: ["${MASKBENCH_GPU_ID:-0}"]
                  capabilities: [ gpu ]
    
    sam2:
      image: ghcr.io/maskanyone/maskanyone/sam2:${MASK_ANYONE_VERSION}
      restart: on-failure
      environment:
        SAM2_OFFLOAD_VIDEO_TO_CPU: false
        SAM2_OFFLOAD_STATE_TO_CPU: false
      deploy:
        resources:
          reservations:
            devices:
              - driver: nvidia
                device_ids: ['1']
                capabilities: [ gpu ]
  
    maskanyone_api:
      image: ghcr.io/maskanyone/maskanyone/api:${MASK_ANYONE_VERSION}
      restart: on-failure
      deploy:
        resources:
          reservations:
            devices:
              - driver: nvidia
                device_ids: ['1']
                capabilities: [ gpu ]
    
    openpose:
      image: ghcr.io/maskanyone/maskanyone/openpose:${MASK_ANYONE_VERSION}
      restart: on-failure
      environment:
        OPENPOSE_MODEL_DIR: "/workspace/openpose/models"
        NVIDIA_VISIBLE_DEVICES: ${MASKBENCH_GPU_IDS:-all}
      deploy:
        resources:
          reservations:
            devices:
              - driver: nvidia
<<<<<<< HEAD
                device_ids: ['1']
                capabilities: [ gpu ]
=======
                device_ids: ["${MASKBENCH_GPU_ID:-0}"]
                capabilities: [ gpu ]
>>>>>>> 823ea356
<|MERGE_RESOLUTION|>--- conflicted
+++ resolved
@@ -7,7 +7,7 @@
         depends_on:
           - openpose
           - sam2
-          - maskanyone
+          - maskanyone_api
         volumes:
           - ./src:/src          
           - ./poetry.lock:/poetry.lock 
@@ -63,10 +63,5 @@
           reservations:
             devices:
               - driver: nvidia
-<<<<<<< HEAD
-                device_ids: ['1']
-                capabilities: [ gpu ]
-=======
                 device_ids: ["${MASKBENCH_GPU_ID:-0}"]
                 capabilities: [ gpu ]
->>>>>>> 823ea356
