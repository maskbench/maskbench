--- conflicted
+++ resolved
@@ -41,7 +41,7 @@
         url = (
             "http://openpose:8000/openpose/estimate-pose-on-video"  # docker image link
         )
-        options = {"model_pose": "BODY_25B", "multi_person_detection": True}  # config
+        options = {"model_pose": "BODY_25B", "multi_person_detection": True}
 
         extension = os.path.splitext(video_path)[1].lower()
         if extension == ".mp4":
@@ -69,9 +69,7 @@
     ) -> VideoPoseResult:
         frame_results = []
         for idx, frame in enumerate(pose_data):  # every frame
-            if frame and (
-                frame.get("pose_keypoints").size > 0
-            ):  # if data from frame or no pose detected
+            if frame and frame.get("pose_keypoints").size > 0:  # if data from frame or a pose detected
                 person_keypoints = []
                 for person in frame.get("pose_keypoints"):
                     keypoints = []
@@ -81,26 +79,14 @@
                         else:
                             keypoints.append(PoseKeypoint(x=kp[0], y=kp[1], confidence=kp[2]))
                     person_keypoints.append(PersonPoseResult(keypoints=keypoints))
-<<<<<<< HEAD
                 frame_results.append(FramePoseResult(persons=person_keypoints, frame_idx=idx))
             else:
                 frame_results.append(FramePoseResult(persons=[], frame_idx=idx))
 
-        self.assert_frame_count_is_correct(frame_results, video_metadata)
         if self.config.get("save_keypoints_in_coco_format", False):
             frame_results = utils.convert_keypoints_to_coco_format(frame_results, self.name)
-
-
-        return VideoPoseResult(
-=======
-                frame_results.append(
-                    FramePoseResult(persons=person_keypoints, frame_idx=idx)
-                )  # the MaskAnyone Openpose container only returns one person per frame
-            else:
-                frame_results.append(FramePoseResult(persons=[], frame_idx=idx))
-
+            
         video_pose_result = VideoPoseResult(
->>>>>>> 18b76edb
             frames=frame_results,
             frame_width=video_metadata.get("width"),
             frame_height=video_metadata.get("height"),
