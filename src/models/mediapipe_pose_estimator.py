--- conflicted
+++ resolved
@@ -89,12 +89,6 @@
             frame_number += 1
 
         cap.release()
-<<<<<<< HEAD
         detector.close() # close the model
        
-        return all_keypoints
-
-=======
-        
-        return all_keypoints
->>>>>>> fabc21df
+        return all_keypoints