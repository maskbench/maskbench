--- conflicted
+++ resolved
@@ -106,15 +106,10 @@
         cap.release()
         self.detector.close()
 
-<<<<<<< HEAD
-        self.assert_frame_count_is_correct(frame_results, video_metadata)
         if self.config.get("save_keypoints_in_coco_format", False):
             frame_results = utils.convert_keypoints_to_coco_format(frame_results, self.name)
 
-        return VideoPoseResult(
-=======
         video_pose_result = VideoPoseResult(
->>>>>>> 18b76edb
             fps=fps,
             frame_width=width,
             frame_height=height,
