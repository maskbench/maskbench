import os
<<<<<<< HEAD

=======
from pathlib import Path
import cv2
from ultralytics import YOLO, settings
>>>>>>> 2f1339f0
import torch
from ultralytics import YOLO

import utils
from models.pose_estimator import PoseEstimator
from evaluation.pose_result import FramePoseResult, PersonPoseResult, PoseKeypoint, VideoPoseResult


class YoloPoseEstimator(PoseEstimator):
    def __init__(self, model_name: str, config: dict):
        """
        Initialize the YoloPoseEstimator with a model name and configuration.
        Args:
            model_name (str): The name of the model (e.g. "yolo-pose-v8", "yolo-pose-v11").
            config (dict): Configuration dictionary for the model. It must contain the key "weights" with the path to the weights file relative to the weights folder. Note that MaskBench does not download the weights for you. Please visit https://docs.ultralytics.com/tasks/pose/ to download the weights.
        """

        super().__init__(model_name, config)

        weights_file = self.config.get("weights")
        pre_built_weights_file_path = os.path.join("/weights/pre_built", weights_file)
        user_weights_file_path = os.path.join("/weights/user_weights", weights_file)
          
        if os.path.exists(pre_built_weights_file_path):
            weights_file_path = pre_built_weights_file_path
        elif os.path.exists(user_weights_file_path):
            weights_file_path = user_weights_file_path 
        else:
            raise ValueError(f"Could not find weights file under {weights_file}. Please download the weights from https://docs.ultralytics.com/tasks/pose/ and place them in the weights folder.")

        self.model = YOLO(weights_file_path)
        # only for dev
        device = 'cuda' if torch.cuda.is_available() else 'cpu'
        print("yolo is using", device)
        self.model.to(device)


    def get_point_pairs(self):
        return [(15, 13), (16, 14),(13, 11),(12, 14),(11, 12),(11, 5),(12, 6),(5, 6),(5, 7),(6, 8),(7, 9),(8, 10),(0, 1),(0, 2),(1, 3),(2, 4)]


    def estimate_pose(self, video_path: str) -> VideoPoseResult:
        """
        Estimate the pose of a video using YOLO pose estimation.

        Args:
            video_path (str): The path to the input video file.
        Returns:
            VideoPoseResult: A standardized result object containing the pose estimation results for the video.
        """

        cap, video_metadata = utils.get_video_metadata(video_path)
        cap.release()

        confidence = self.config.get("confidence_threshold", 0.85)
        results = self.model.track(video_path, conf=confidence, stream=True, verbose=False)

        frame_results = []
        for frame_idx, result in enumerate(results):
            if not result.keypoints: # if no keypoints detected
                continue

            persons = []
            num_persons = result.keypoints.shape[0]
            num_keypoints = result.keypoints.shape[1]

            for i in range(num_persons):
                keypoints = []
                for j in range(num_keypoints):
                    xy = result.keypoints.xy
                    conf = result.keypoints.conf
                    kp = PoseKeypoint(
                        x=xy[i, j, 0],
                        y=xy[i, j, 1],
                        confidence=conf[i, j] if conf is not None else None
                    )

                    keypoints.append(kp)
                persons.append(PersonPoseResult(keypoints=keypoints))
            frame_results.append(FramePoseResult(persons=persons, frame_idx=frame_idx))

        video_result = VideoPoseResult(
            fps=video_metadata.get("fps"),
            frame_width=video_metadata.get("width"),
            frame_height=video_metadata.get("height"),
            frames=frame_results
        )
        return video_result<|MERGE_RESOLUTION|>--- conflicted
+++ resolved
@@ -1,15 +1,8 @@
 import os
-<<<<<<< HEAD
-
-=======
-from pathlib import Path
-import cv2
-from ultralytics import YOLO, settings
->>>>>>> 2f1339f0
 import torch
+import utils
 from ultralytics import YOLO
 
-import utils
 from models.pose_estimator import PoseEstimator
 from evaluation.pose_result import FramePoseResult, PersonPoseResult, PoseKeypoint, VideoPoseResult
 
