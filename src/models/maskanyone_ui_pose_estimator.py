--- conflicted
+++ resolved
@@ -42,16 +42,10 @@
 
         frame_results = utils.maskanyone_combine_json_files(results_path)  # Combine the JSON files from processed chunks
     
-<<<<<<< HEAD
-        self.assert_frame_count_is_correct(frame_results, video_metadata)
         if self.config.get("save_keypoints_in_coco_format", False):
             frame_results = utils.convert_keypoints_to_coco_format(frame_results, self.config.get("overlay_strategy"))
 
-        
-        return VideoPoseResult(
-=======
         video_pose_result = VideoPoseResult(
->>>>>>> 18b76edb
             fps=video_metadata.get("fps"),
             frame_width=video_metadata.get("width"),
             frame_height=video_metadata.get("height"),
