import os
import utils
from inference import VideoPoseResult
from models import PoseEstimator
from keypoint_pairs import MEDIAPIPE_KEYPOINT_PAIRS, OPENPOSE_KEYPOINT_PAIRS

class MaskAnyoneUiPoseEstimator(PoseEstimator):
    def __init__(self, name: str, config: dict):
        """
        Initialize the MaskAnyoneUiPoseEstimator with a name and configuration.
        """
        super().__init__(name, config)
        self.maskanyone_ui_dataset = self.config.get("dataset_folder_path")
        self.options = utils.maskanyone_get_config(self.config)

    def get_keypoint_pairs(self):
        overlay_strategy = self.options.get("overlay_strategy")
        if overlay_strategy == "openpose_body25b":
            return OPENPOSE_KEYPOINT_PAIRS
        elif overlay_strategy == "mp_pose":
            return MEDIAPIPE_KEYPOINT_PAIRS
        else:
            raise ValueError(f"Overlay strategy {overlay_strategy} is not supported by MaskAnyone UI Pose Estimator.")

    def estimate_pose(self, video_path: str) -> VideoPoseResult:
        """
        Estimate the pose of a video using Mask Anyone Ui  estimation.

        Args:
            video_path (str): The path to the input video file.
        Returns:
            VideoPoseResult: A standardized result object containing the pose estimation results for the video.
        """
        _, video_metadata = utils.get_video_metadata(video_path) # get video specs

        video_name = os.path.splitext(os.path.basename(video_path))[0] # get video name
        results_path = os.path.join(self.maskanyone_ui_dataset, video_name) # path of jsons
        if not os.path.exists(results_path):
<<<<<<< HEAD
            raise f"{video_name} was not found in Mask Anyone Ui Dataset Folder Path"
            
        frame_results = self.combine_json_files(results_path)  # Combine the JSON files from processed chunks

        self.assert_frame_count_is_correct(frame_results, video_metadata)

=======
            raise FileNotFoundError(f"{results_path} was not found in Mask Anyone Ui Dataset Folder Path")

        frame_results = utils.maskanyone_combine_json_files(results_path)  # Combine the JSON files from processed chunks
>>>>>>> 34fd67a2
        return VideoPoseResult(
            fps=video_metadata.get("fps"),
            frame_width=video_metadata.get("width"),
            frame_height=video_metadata.get("height"),
            video_name=video_name,
            frames=frame_results
        )

    <|MERGE_RESOLUTION|>--- conflicted
+++ resolved
@@ -36,18 +36,12 @@
         video_name = os.path.splitext(os.path.basename(video_path))[0] # get video name
         results_path = os.path.join(self.maskanyone_ui_dataset, video_name) # path of jsons
         if not os.path.exists(results_path):
-<<<<<<< HEAD
-            raise f"{video_name} was not found in Mask Anyone Ui Dataset Folder Path"
-            
-        frame_results = self.combine_json_files(results_path)  # Combine the JSON files from processed chunks
-
-        self.assert_frame_count_is_correct(frame_results, video_metadata)
-
-=======
             raise FileNotFoundError(f"{results_path} was not found in Mask Anyone Ui Dataset Folder Path")
 
         frame_results = utils.maskanyone_combine_json_files(results_path)  # Combine the JSON files from processed chunks
->>>>>>> 34fd67a2
+    
+        self.assert_frame_count_is_correct(frame_results, video_metadata)
+        
         return VideoPoseResult(
             fps=video_metadata.get("fps"),
             frame_width=video_metadata.get("width"),
