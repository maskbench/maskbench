import time
from typing import Dict, List
import cv2
import os
import json

from inference import FramePoseResult, VideoPoseResult
from datasets import Dataset, VideoSample

COLORS = [  # these are colors that even color-blind people can see
    (0, 115, 178),  # blue
    (204, 102, 0),  # orange
    (0, 153, 127),  # green-blue
    (242, 229, 64),  # yellow
    (89, 178, 229),  # cyan
    (204, 153, 178),  # pink
    (229, 153, 0),  # gold
]


class PoseRenderer:
    def __init__(self, dataset: Dataset, estimators_point_pairs: dict):
        self.dataset = dataset
        self.base_output_path = "/output"
        self.estimators_point_pairs = estimators_point_pairs

    def render_all_videos(self, pose_results: Dict[str, Dict[str, List[VideoPoseResult]]]):
        """
        Render all videos in the dataset with the provided pose results.
        Args:
            pose_results (Dict[str, Dict[str, List[VideoPoseResult]]]): Dictionary where keys are estimator names and values are dictionaries mapping video names to lists of VideoPoseResult objects.
        """
        for video in self.dataset:
            start_time = time.time()
            video_name = video.get_filename()
            output_path = os.path.join(self.base_output_path, video_name)
            os.makedirs(output_path, exist_ok=True)  # create folder if doesnt exist

            video_pose_results = {
                estimator: pose_results[estimator][video_name] for estimator in pose_results.keys()
            }
            self.render_video(video, video_pose_results, output_path)

            print(f"Rendering {video.path} - {time.time() - start_time}")

    def render_video(
        self,
        video: VideoSample,
        video_pose_results: Dict[str, VideoPoseResult],
        output_path: str,
    ):
        """
        Render video with keypoints and save it to output path.
        Args:
            video (VideoSample): The video sample to render.
            video_pose_results (Dict[str, VideoPoseResult]): Dictionary of pose results for each estimator.
            output_path (str): The path where the rendered video will be saved.
        """
        cap = cv2.VideoCapture(video.path)  # load the video
        if not cap.isOpened():
            raise IOError(f"Cannot open video file {video.path}")

        fps = int(cap.get(cv2.CAP_PROP_FPS))  # get video specs
        width = int(cap.get(cv2.CAP_PROP_FRAME_WIDTH))
        height = int(cap.get(cv2.CAP_PROP_FRAME_HEIGHT))

        fourcc = cv2.VideoWriter_fourcc(*"mp4v")

        video_writers = []  # initialize video writers

        for estimator_name in self.estimators_point_pairs.keys():  # video writer for every model
            out = cv2.VideoWriter(
                f"{output_path}/{estimator_name}.mp4", fourcc, fps, (width, height)
            )
            video_writers.append(out)

        frame_number = 0
        while cap.isOpened():  # for every frame
            ret, frame = cap.read()
            if not ret:
                break
            frame_copies = [
                frame.copy() for _ in range(len(video_writers))
            ]  # deep copy of frames to avoid overwriting
            model_idx = 0

<<<<<<< HEAD
            for idx, (estimator_name, model_points_pair) in enumerate(
                self.estimators_point_pairs.items()
            ):  # for every model
=======
            for idx, (estimator_name, model_points_pair) in enumerate(self.estimators_point_pairs.items()):  # for every model
>>>>>>> b94027e6
                try:
                    frame_keypoints = video_pose_results[estimator_name].frames[frame_number]
                    frame_copies[idx] = self.draw_keypoints(
                        frame_copies[idx],
                        frame_keypoints,
                        model_points_pair,
                        COLORS[model_idx],
                    )  # draw keypoints on frame
<<<<<<< HEAD
                except:
=======
                except IndexError as e:
>>>>>>> b94027e6
                    print(f"{frame_number} is not in list, length of list is {len(video_pose_results[estimator_name].frames)}")
                video_writers[idx].write(frame_copies[idx])  # write rendered frame
                model_idx += 1

            frame_number += 1

        cap.release()
        for i in video_writers:
            i.release()

    def render_ground_truth_video(self, video_path: str, ground_truth_path:str):
        video_name = os.path.basename(video_path).split('.')[0]  # get video name without extension
        output_path = os.path.join(self.base_output_path, video_name)
        os.makedirs(output_path, exist_ok=True)  # create folder if doesnt exist

        cap = cv2.VideoCapture(video_path)  # load the video
        if not cap.isOpened():
            raise IOError(f"Cannot open video file {video_path}")

        fps = int(cap.get(cv2.CAP_PROP_FPS))  # get video specs
        width = int(cap.get(cv2.CAP_PROP_FRAME_WIDTH))
        height = int(cap.get(cv2.CAP_PROP_FRAME_HEIGHT))

        fourcc = cv2.VideoWriter_fourcc(*"mp4v")

        out = cv2.VideoWriter(
                f"{output_path}/ground_truth.mp4", fourcc, fps, (width, height)
            )
        
        with open(ground_truth_path) as f:
            keypoints = json.load(f)

        frame_number = 0
        while cap.isOpened():  # for every frame
            ret, frame = cap.read()
            if not ret:
                break

            try:
                frame_keypoints = keypoints[frame_number]
                frame = self.draw_keypoints(
                    frame,
                    frame_keypoints, [],
                    COLORS[0],
                )  # draw keypoints on frame
            except IndexError as e:
                print(f"{frame_number} is not in list: {e}")
            out.write(frame)  # write rendered frame

            frame_number += 1

        cap.release()
        out.release()

    
    def draw_keypoints_ground_truth(
        self, frame, frame_pose_result, color
    ):
        """Draw keypoints and join keypoint pairs on 1 frame"""
        if not frame_pose_result["persons"]:  # if this frame has no keypoints
            return frame

        for person in frame_pose_result["persons"]:  # every person
            if not person or not person["keypoints"]:
                continue

            for keypoint in person["keypoints"]:  # every keypoint
                if keypoint:
                    center = (int(keypoint["x"]), int(keypoint["y"]))
                    cv2.circle(frame, center, 4, color, -1)  # draw the keypoint

        return frame


    def draw_keypoints(
        self, frame, frame_pose_result: FramePoseResult, point_pairs, color
    ):
        """Draw keypoints and join keypoint pairs on 1 frame"""
        if not frame_pose_result.persons:  # if this frame has no keypoints
            return frame

        for person in frame_pose_result.persons:
            if not person or not person.keypoints:
                continue

            for keypoint in person.keypoints: # draw a circle for each keypoint if it exists
                if keypoint: 
                    center = (int(keypoint.x), int(keypoint.y))
                    cv2.circle(frame, center, 4, color, -1)
                
            for pair in point_pairs:  # iterate over point pairs to add lines between keypoints
                try: # some keypoints might be missing, which would lead to an IndexError
                    point1 = person.keypoints[pair[0]]
                    point2 = person.keypoints[pair[1]]
                except IndexError as e:
                    continue
                
                if (point1 is None) or (point2 is None) or \
                    ((point1.x <= 0) and (point1.y <= 0)) or ((point2.x <= 0) and (point2.y <= 0)):
                    continue

                point1 = (int(point1.x), int(point1.y))
                point2 = (int(point2.x), int(point2.y))
                cv2.line(frame, point1, point2, color=color, thickness=2)

        return frame<|MERGE_RESOLUTION|>--- conflicted
+++ resolved
@@ -84,13 +84,7 @@
             ]  # deep copy of frames to avoid overwriting
             model_idx = 0
 
-<<<<<<< HEAD
-            for idx, (estimator_name, model_points_pair) in enumerate(
-                self.estimators_point_pairs.items()
-            ):  # for every model
-=======
             for idx, (estimator_name, model_points_pair) in enumerate(self.estimators_point_pairs.items()):  # for every model
->>>>>>> b94027e6
                 try:
                     frame_keypoints = video_pose_results[estimator_name].frames[frame_number]
                     frame_copies[idx] = self.draw_keypoints(
@@ -99,11 +93,7 @@
                         model_points_pair,
                         COLORS[model_idx],
                     )  # draw keypoints on frame
-<<<<<<< HEAD
-                except:
-=======
                 except IndexError as e:
->>>>>>> b94027e6
                     print(f"{frame_number} is not in list, length of list is {len(video_pose_results[estimator_name].frames)}")
                 video_writers[idx].write(frame_copies[idx])  # write rendered frame
                 model_idx += 1
