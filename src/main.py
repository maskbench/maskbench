--- conflicted
+++ resolved
@@ -42,18 +42,11 @@
 
     evaluator = Evaluator(metrics=metrics)
     results = evaluator.evaluate(pose_results, gt_pose_results)
-<<<<<<< HEAD
 
     visualizer = Visualizer()
     visualizer.save_plots(results)
 
-    estimators_point_pairs = {
-        est.name: est.get_keypoint_pairs() for est in pose_estimators
-    }
-=======
-        
     estimators_point_pairs = {est.name: est.get_keypoint_pairs() for est in pose_estimators}
->>>>>>> fe96cd6a
     pose_renderer = PoseRenderer(dataset, estimators_point_pairs)
     pose_renderer.render_all_videos(pose_results)
 
