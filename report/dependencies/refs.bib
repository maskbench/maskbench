@article{kaim2024comparison,
    title   = {Comparison of ML Models for Posture},
    author  = {Kaim, Utsav and Jaiswal, Aryan and Khare, Vyoum and Parmar, Manish M},
    journal = {International Journal of Creative Research Thoughts (IJCRT)},
    volume  = {12},
    number  = {8},
    year    = {2024},
    url     = {https://www.ijcrt.org/papers/IJCRT2408135.pdf}
}

@misc{saiwa2025openpose,
    title  = {OpenPose vs MediaPipe: Comprehensive Comparison & Analysis},
    author = {Saiva},
    year   = {2025},
    url    = {https://saiwa.ai/blog/openpose-vs-mediapipe}
}

@misc{learnopencv2022yolopose,
    title  = {YOLOv7 Pose vs MediaPipe in Human Pose Estimation},
    author = {Gupta, Vikas},
    year   = {2022},
    url    = {https://learnopencv.com/yolov7-pose-vs-mediapipe-in-human-pose-estimation}
}

@inproceedings{tragic-talkers,
    author    = {Berghi, Davide and Volino, Marco and Jackson, Philip J. B.},
    title     = {Tragic Talkers: A Shakespearean Sound- and Light-Field Dataset for Audio-Visual Machine Learning Research},
    year      = {2022},
    isbn      = {9781450399395},
    publisher = {Association for Computing Machinery},
    address   = {New York, NY, USA},
    url       = {https://doi.org/10.1145/3565516.3565522},
    doi       = {10.1145/3565516.3565522},
<<<<<<< HEAD
    booktitle = {Proceedings of the 19th ACM SIGGRAPH European Conference on Visual Media Production},
=======
>>>>>>> f159e8be
    articleno = {5},
    numpages  = {8},
    keywords  = {active speaker detection, dataset, microphone array, multi-view, object-based media},
    location  = {London, United Kingdom},
    series    = {CVMP '22}
}

@article{openpose-1,
    author  = {Z. {Cao} and G. {Hidalgo Martinez} and T. {Simon} and S. {Wei} and Y. A. {Sheikh}},
    journal = {IEEE Transactions on Pattern Analysis and Machine Intelligence},
    title   = {OpenPose: Realtime Multi-Person 2D Pose Estimation using Part Affinity Fields},
    year    = {2019}
}

@inproceedings{openpose-2,
    author    = {Tomas Simon and Hanbyul Joo and Iain Matthews and Yaser Sheikh},
    booktitle = {CVPR},
    title     = {Hand Keypoint Detection in Single Images using Multiview Bootstrapping},
    year      = {2017}
}

@inproceedings{openpose-3,
    author    = {Zhe Cao and Tomas Simon and Shih-En Wei and Yaser Sheikh},
    booktitle = {CVPR},
    title     = {Realtime Multi-Person 2D Pose Estimation using Part Affinity Fields},
    year      = {2017}
}

@inproceedings{openpose-4,
    author    = {Shih-En Wei and Varun Ramakrishna and Takeo Kanade and Yaser Sheikh},
    booktitle = {CVPR},
    title     = {Convolutional pose machines},
    year      = {2016}
}

@software{yolo11_ultralytics,
    author  = {Glenn Jocher and Jing Qiu},
    title   = {Ultralytics YOLO11},
    version = {11.0.0},
    year    = {2024},
    url     = {https://github.com/ultralytics/ultralytics},
    orcid   = {0000-0001-5950-6979, 0000-0003-3783-7069},
    license = {AGPL-3.0}
}

@inproceedings{yolo,
    author    = {Redmon, Joseph and Divvala, Santosh and Girshick, Ross and Farhadi, Ali},
    booktitle = {2016 IEEE Conference on Computer Vision and Pattern Recognition (CVPR)},
    title     = {You Only Look Once: Unified, Real-Time Object Detection},
    year      = {2016},
    volume    = {},
    number    = {},
    pages     = {779-788},
    keywords  = {Computer architecture;Microprocessors;Object detection;Training;Real-time systems;Neural networks;Pipelines},
    doi       = {10.1109/CVPR.2016.91}
}

@inproceedings{mediapipe,
    title     = {MediaPipe: A Framework for Perceiving and Processing Reality},
    author    = {Camillo Lugaresi and Jiuqiang Tang and Hadon Nash and Chris McClanahan and Esha Uboweja and Michael Hays and Fan Zhang and Chuo-Ling Chang and Ming Yong and Juhyun Lee and Wan-Teh Chang and Wei Hua and Manfred Georg and Matthias Grundmann},
    year      = {2019},
    url       = {https://mixedreality.cs.cornell.edu/s/NewTitle_May1_MediaPipe_CVPR_CV4ARVR_Workshop_2019.pdf},
    booktitle = {Third Workshop on Computer Vision for AR/VR at IEEE Computer Vision and Pattern Recognition (CVPR) 2019}
}

@misc{mmpose,
    title        = {OpenMMLab Pose Estimation Toolbox and Benchmark},
    author       = {MMPose Contributors},
    howpublished = {\url{https://github.com/open-mmlab/mmpose}},
    year         = {2020}
}

@misc{ted,
    title     = {TED: Ideas Change Everything},
    url       = {https://www.ted.com/},
    publisher = {TED Talks},
    year      = {2025}
}

<<<<<<< HEAD
@misc{ted-curiosity,
    title     = {Let curiosity lead},
    url       = {https://www.ted.com/talks/yara_shahidi_let_curiosity_lead},
    publisher = {TED Talks},
    author    = {Shahidi, Yara},
    year      = {2023}
}

@misc{ted-song,
    title     = {“Universe” / “Statues” / “Liberation”},
    url       = {https://www.ted.com/talks/buzz_universe_statues_liberation?source=facebook&sid=W8gB8L%3Futm_campaign%3Dtedspread},
    journal   = {Ted.com},
    publisher = {TED Talks},
    author    = {Buzz},
    year      = {2023}
}

@misc{ted-tarana,
    title     = {Me Too is a movement, not a moment},
    url       = {https://www.ted.com/talks/tarana_burke_me_too_is_a_movement_not_a_moment},
    journal   = {Ted.com},
    publisher = {TED Talks},
    author    = {Burke, Tarana},
    year      = {2018}
}


@article{bio-cv,
	author = {Evans, Murray and Needham, Laurie and Wade, Logan and Parsons, Martin and Colyer, Steffi and McGuigan, Polly and Bilzon, James and Cosker, Darren},
	date = {2024/11/28},
	doi = {10.1038/s41597-024-04077-3},
	isbn = {2052-4463},
	journal = {Scientific Data},
	number = {1},
	pages = {1300},
	title = {Synchronised Video, Motion Capture and Force Plate Dataset for Validating Markerless Human Movement Analysis},
	url = {https://doi.org/10.1038/s41597-024-04077-3},
	volume = {11},
	year = {2024},
	bdsk-url-1 = {https://doi.org/10.1038/s41597-024-04077-3}}


‌


‌
=======
@mastersthesis{martin2023maskanyone,
  author       = {Martin, Schilling},
  title        = {MaskAnyone: A Human Segmentation Pipeline for Pose Estimation and De-Identification in Videos},
  school       = {Hasso Plattner Institute, University of Potsdam},
  year         = {2024},
  type         = {Master's Thesis},
  address      = {Potsdam, Germany}
}

@misc{maskanyone2023github,
  author       = {Martin, Schilling},
  title        = {MaskAnyone: Human Segmentation for Pose Estimation and De-Identification},
  year         = {2023},
  howpublished = {\url{https://github.com/ahmedyoussef000/maskanyone}}
}
>>>>>>> f159e8be
<|MERGE_RESOLUTION|>--- conflicted
+++ resolved
@@ -31,10 +31,7 @@
     address   = {New York, NY, USA},
     url       = {https://doi.org/10.1145/3565516.3565522},
     doi       = {10.1145/3565516.3565522},
-<<<<<<< HEAD
     booktitle = {Proceedings of the 19th ACM SIGGRAPH European Conference on Visual Media Production},
-=======
->>>>>>> f159e8be
     articleno = {5},
     numpages  = {8},
     keywords  = {active speaker detection, dataset, microphone array, multi-view, object-based media},
@@ -114,7 +111,6 @@
     year      = {2025}
 }
 
-<<<<<<< HEAD
 @misc{ted-curiosity,
     title     = {Let curiosity lead},
     url       = {https://www.ted.com/talks/yara_shahidi_let_curiosity_lead},
@@ -156,12 +152,7 @@
 	year = {2024},
 	bdsk-url-1 = {https://doi.org/10.1038/s41597-024-04077-3}}
 
-
 ‌
-
-
-‌
-=======
 @mastersthesis{martin2023maskanyone,
   author       = {Martin, Schilling},
   title        = {MaskAnyone: A Human Segmentation Pipeline for Pose Estimation and De-Identification in Videos},
@@ -176,5 +167,4 @@
   title        = {MaskAnyone: Human Segmentation for Pose Estimation and De-Identification},
   year         = {2023},
   howpublished = {\url{https://github.com/ahmedyoussef000/maskanyone}}
-}
->>>>>>> f159e8be
+}