--- conflicted
+++ resolved
@@ -153,23 +153,6 @@
     bdsk-url-1 = {https://doi.org/10.1038/s41597-024-04077-3}
 }
 
-‌
-<<<<<<< HEAD
-@mastersthesis{martin2023maskanyone,
-  author       = {Schilling},
-  title        = {MaskAnyone: A Human Segmentation Pipeline for Pose Estimation and De-Identification in Videos},
-  school       = {Hasso Plattner Institute, University of Potsdam},
-  year         = {2024},
-  type         = {Master's Thesis},
-  address      = {Potsdam, Germany}
-}
-
-@misc{maskanyone2023github,
-  author       = {Schilling},
-  title        = {MaskAnyone: Human Segmentation for Pose Estimation and De-Identification},
-  year         = {2023},
-  howpublished = {\url{https://github.com/ahmedyoussef000/maskanyone}}
-=======
 @mastersthesis{schilling2023maskanyone,
     author    = {Schilling, Martin},
     title     = {MaskAnyone: A Human Segmentation Pipeline for Pose Estimation and De-Identification in Videos},
@@ -194,5 +177,4 @@
     journal = {arXiv preprint arXiv:2408.00714},
     url     = {https://arxiv.org/abs/2408.00714},
     year    = {2024}
->>>>>>> d518143b
 }