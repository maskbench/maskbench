---
title: "MaskBench - A Comprehensive Benchmark Framework for Video De-Identification"
date: "2025 08 08"
author:
    - name: Tim Riedel
      affiliation: Hasso Plattner Institute, University of Potsdam, Germany
    - name: Zainab Zafari
      affiliation: Hasso Plattner Institute, University of Potsdam, Germany
    - name: Sharjeel Shaik
      affiliation: University of Potsdam, Germany
    - name: Babajide Alamu Owoyele
      affiliation: Hasso Plattner Institute, University of Potsdam, Germany
    - name: Wim Pouw
      affiliation: Tilburg University, Netherlands
contact:
    - name: Tim Riedel
      email: tim.riedel@student.hpi.de
    - name: Zainab Zafari
      email: zainab.zafari@student.hpi.de
    - name: Babajide Alamu Owoyele
      email: babajide.owoyele@student.hpi.de
    - name: Wim Pouw
      email: w.pouw@tilburguniversity.edu
bibliography: dependencies/refs.bib
css: dependencies/styles.css
theme: journal
format:
    html:
        tbl-cap-location: bottom
        toc: true
        toc-location: left
        toc-title: "Contents"
        toc-depth: 3
        number-sections: true
        code-fold: true
        code-tools: true
        grid:
            margin-width: 100px
filters:
    - include-code-files
# engine: knitr
jupyter: python3
---

# Abstract / Overview {#sec-abstract}
(Tim - 6.)



# Getting Started {#sec-installation}
(Zainab - 3.)

## Installation / Setup {#sec-installation-setup}

## Usage {#sec-installation-usage}

## Configuration of Experiments {#sec-installation-configuration}




# Introduction {#sec-introduction}
(Zainab - 5.)



# Related Work {#sec-related-work}
Human pose estimation aims to localize body joints (e.g., shoulders, elbows, knees) from visual input such as images or videos. Existing methods are generally categorized into two main strategies: top-down and bottom-up. In the top-down approach, human instances are first detected in the image, and pose estimation is then performed within each bounding box. In contrast, the bottom-up approach detects all keypoints in the image first and subsequently associates them with individual persons[@saiwa2025openpose], [@kaim2024comparison].

Several studies have benchmarked popular pose estimation models across different datasets, conditions, and use cases. The following works are particularly relevant to our benchmarking framework:

* **Comparision Of ML Models For Posture** [@kaim2024comparison]
conducted a detailed empirical comparison between YOLOv7 Pose and MediaPipe Pose using both image (COCO) and video (Penn Action) datasets. The study evaluated key metrics such as keypoint accuracy (PCK@0.2), inference speed, and robustness under challenging conditions like low light and occlusion.
    YOLOv7 achieved a slightly higher accuracy score of 87.8\% versus MediaPipe’s 84.1\%. However, MediaPipe demonstrated superior real-time performance on CPU-only devices, achieving 16--18 frames per second (FPS) compared to YOLOv7’s 4--5 FPS. In low-light environments, MediaPipe maintained detection consistency, whereas YOLOv7 performed better in occluded scenarios, successfully recognizing hidden body parts. The study highlights a trade-off: YOLOv7 is more robust under visually difficult conditions, while MediaPipe excels in lightweight, single-person use cases with real-time requirements.

* **OpenPose vs MediaPipe: A Practical and Architectural Comparison** [@saiwa2025openpose]
  A recent blog post by Saiwa presents a detailed comparison between OpenPose and MediaPipe, discussing their architectural differences, device compatibility, and practical applications. OpenPose uses a bottom-up approach with Part Affinity Fields and is optimized for multi-person full-body tracking, whereas MediaPipe follows a top-down strategy focusing on speed and cross-platform deployment. MediaPipe's modular design and high CPU efficiency make it suitable for real-time mobile apps, while OpenPose provides detailed skeletal tracking but at higher computational cost.

* **YOLOv7 Pose vs MediaPipe in Human Pose Estimation in videos** [@learnopencv2022yolopose] 
This benchmark-focused blog compares YOLOv7 Pose and MediaPipe on a variety of video scenarios such as sports, dance, crowd scenes, and occlusions. The comparison is qualitative and highlights where each model performs better. MediaPipe excels in handling low-resolution input, achieves faster CPU inference, and is well-suited for detecting distant individuals. However, it is limited to single-person detection. YOLOv7 performs better in occlusion-heavy scenarios, supports multi-person estimation, and handles fast motion more accurately, especially with high-resolution input and GPU support. The study underscores that MediaPipe is better for lightweight, real-time single-user applications, while YOLOv7 is better suited for more complex, high-performance environments.

# MaskBench Architecture {#sec-architecture}
Figure of architecture & workflow (Zainab - 2.)

The general workflow of MaskBench is to first load the dataset, pose estimators and evaluation metrics.
The application creates a checkpoint folder in the specified `/output` directory, named after the dataset and a timestamp (e.g. `/output/TedTalks-20250724-121127`).
Thereafter, inference is performed on all videos of the dataset using the pose estimators specified in the configuration file. 
A `poses` folder is created within the checkpoint, with a subfolder for each pose estimator and a single json file for each video.
Thereafter, the application evaluates all the specified metrics and visualizes them in plots, which are stored in the `plots` folder in the checkpoint.
Lastly, for each video, the application creates a multiple rendered video, one for each pose estimator, which are stored in the `renderings` folder in the checkpoint.

Each component of MaskBench is implemented in a modular way, so that it can be easily extended and modified, which we will discuss in the following sections.

## Dataset {#sec-architecture-dataset}
The dataset provides the video data for the pose estimation and ground truth data for the evaluation, if available.
When adding a new dataset, the user needs to create a new class that inherits from the `Dataset` class and overwrite the `_load_samples` method, which creates one `VideoSample` object for each video in the dataset.
If the dataset provides ground truth data, the user additionally needs to overwrite the `get_gt_pose_results` and `get_gt_keypoint_pairs` methods.
For each video, the `get_gt_pose_results` method should return a `VideoPoseResult` object.
The `get_gt_keypoint_pairs` method is used for rendering the ground truth keypoints and contains a list of tuples, where each tuple contains the index of two keypoints to be connected in the rendered video. We provide default keypoint pairs for "YOLO", "Mediapipe" and various implementations of "OpenPose" models in the file `keypoint_pairs.py`.

Below is the code implementation for the abstract dataset class, for the very simple TED talks dataset (without ground truth) and the more complicated TragicTalkers dataset (with ground truth data).

::: {.callout-note collapse="true"}
## Dataset Class
```{.python include="../src/datasets/dataset.py" code-line-numbers="true" filename="src/datasets/dataset.py"}
```
:::

::: {.callout-note collapse="true"}
## TED Talks Dataset
```{.python include="../src/datasets/ted_dataset.py" code-line-numbers="true" filename="src/datasets/ted_dataset.py"}
```
:::

::: {.callout-note collapse="true"}
## Tragic Talkers Dataset
```{.python include="../src/datasets/tragic_talkers_dataset.py" code-line-numbers="true" filename="src/datasets/tragic_talkers_dataset.py"}
```
:::

## Inference {#sec-architecture-inference}

### Video Pose Result {#sec-architecture-video-pose-result}
The `VideoPoseResult` object is the standardized output of a pose prediction model.
It is a nested object that contains a `FramePoseResult` object for each frame in the video.
Within each frame pose result, there is a list of `PersonPoseResult` objects, one for each person in the frame.
Every result for a person contains a list of `PoseKeypoint` objects, one for each keypoint in the model output format, with the x and y coordinates and an optional confidence score.

::: {.callout-note collapse="true"}
## Video Pose Result Class
```{.python include="../src/inference/pose_result.py" code-line-numbers="true" filename="src/inference/pose_result.py"}
```
:::

### Pose Estimator {#sec-architecture-pose-estimators}
The pose estimators are responsible for predicting the poses of the persons in the video and wrap the call to specific AI models or pose estimation pipelines.
Each model is implemented in a separate class that inherits from the abstract `PoseEstimator` class.
It outputs a standardized `VideoPoseResult` object.

If users want to add a new pose estimator, they need to implement the `estimate_pose` method and the `get_keypoint_pairs` method.
Special care needs to be taken to ensure that the output is valid according to the following constraints:

1. The number of frames in the frame results matches the number of frames in the video.
2. If no persons were detected in a frame, the persons list should be empty.
3. If a person was detected, but some keypoints are missing, the missing keypoints should have the values `x=0, y=0, confidence=None`.
4. The number of keypoints for a person is constant across all frames.
5. Low confidence keypoints should be masked out using the `confidence_threshold` config parameter of the pose estimator.
6. Map the keypoints to COCO format if the `save_keypoints_in_coco_format` config parameter is set to true.


As an example, we provide the implementation of the abstract pose estimator class and the implementation of the YOLO model.

::: {.callout-note collapse="true"}
## Pose Estimator Class
```{.python include="../src/models/pose_estimator.py" code-line-numbers="true" filename="src/models/pose_estimator.py"}
```
:::

::: {.callout-note collapse="true"}
## YOLO Model
```{.python include="../src/models/yolo_pose_estimator.py" code-line-numbers="true" filename="src/models/yolo_pose_estimator.py"}
```
:::


### Inference Engine {#sec-architecture-inference-engine}
The inference engine is responsible for running the pose estimators on the videos and saving the results in the `poses` folder as json files.
If a checkpoint name is provided in the configuration file, the inference engine will load the results from the checkpoint and skip inference for the videos that already have results.
This allows to resume the inference process in case it fails or to skip the inference entirely and only evaluate the metrics.
The inference engine returns a nested dictionary, mapping pose estimator names to video names and `VideoPoseResult` objects.
Furthermore, it saves the inference times for each pose estimator and video in the checkpoint folder in a json file.


## Evaluation {#sec-architecture-evaluation}

### Metric {#sec-architecture-evaluation-metric}
Each metric inherits from the abstract `Metric` class and implements the `compute` method, which takes as input one predicted video pose result, a ground truth pose result, if available, and the name of the pose estimator.
It outputs a `MetricResult` object, which contains the metric values for the video (see section @sec-architecture-evaluation-metric-result).

::: {.callout-note collapse="true"}
## Metric Class 
```{.python include="../src/evaluation/metrics/metric.py" code-line-numbers="true" filename="src/evaluation/metrics/metric.py"}
```
:::

MaskBench currently implements ground truth-based metrics for Euclidean Distance, Percentage of Correct Keypoints (PCK) and Root Mean Square Error (RMSE).
Furthermore, we provide kinematic metrics for velocity, acceleration and jerk.
Section @sec-metrics contains a more extensive description of the implemented metrics.

**Matching Person Indices**

For some metrics, it is crucial to ensure, that the order of persons in video pose results match between a prediction and a reference.
The metric class provides a method called `match_person_indices`, which is used in ground-truth based metrics to ensure that person indices match between the ground truth and the prediction.
Furthermore, kinematic metrics also make use of this method, as they can only be calculated if the person indices match between consecutive frames.
The implementation uses the Hungarian algorithm and the mean of a person's keypoints to find the best match between all persons in the reference and predicted pose result.

Let $N$ be the number of persons in the reference, $M$ be the number of persons in the predicted pose result, and $K$ be the number of keypoints per person.
The output of the match person indices method is an array of shape $\text{max}(N, M) \times K \times 2$, where the first $N$ positions contain the persons in the same order as in the reference.
The last $N$ to $M$ positions (in case $M > N$) contain the remaining persons, which are not present in the reference.

Edge cases include, where the first of two persons appears in one frame, but not in the next.
In this case, the second person is still assigned the second index in the output array, while the first index contains infinite values to signal that the person is not present.
The same applies, if the prediction contains less persons than the reference ($M<N$).
Each metric can then decide how to handle these infinite values, for example by setting them to `NaN` (kinematic metrics) or a pre-defined value (euclidean distance and ground truth-based metrics).

**Unit Testing**

It is good practice to implement unit tests for the various metric classes to ensure that the output is correct and as expected.
We provide unit tests for all metrics in the `src/tests` folder, which can be run with the command `pytest`.
Running these tests after a change to the metric classes ensures that no other functionality is compromised.


### Metric Result {#sec-architecture-evaluation-metric-result}
The output of the metric's `compute` method is a `MetricResult` object.
It contains the metric values in the form of a multi-dimensional array, where the axes are labeled with names, for example with a "frame", "person" and "keypoint" axis.
The `aggregate` function of the class aggregates the values with a given method and along the specified axes only.
Currently MaskBench supports mean, median, Root Mean Square Error, vector magnitude, sum, min and max as aggregation methods.
The output of the aggregation method is once again a metric result, reduced in its dimensionality, having only the axes along which it was not aggregated.

This flexible approach of storing the results with their axes names and using the names in the aggregation method allows for the visualization of the results in a variety of ways, for example as a per keypoint plot, distribution plot or as a single scalar value. Furthermore, it allows extending the framework with new metrics (possibly containing different axis names) and also different visualizations.

### Evaluator {#sec-architecture-evaluation-evaluator}
Given a list of metrics, the evaluator executes the configured metrics on the pose estimation results for all pose estimators and videos.
It returns a nested dictionary, mapping metric names to pose estimator names to video names to `MetricResult` objects.
It does not perform aggregation over the videos or pose estimators in order to allow for more flexibility in the visualization of the results.

## Visualization {#sec-architecture-visualization}
After evaluation, the results are visualized in plots and tables.

### Visualizer
An abstract `BaseVisualizer` class defines the interface for all visualizers.
We defined a MaskBench specific visualizer class for the experiments we conducted, which can either be reused for other experiments or extended to support new visualizations.

::: {.callout-note collapse="true"}
## MaskBench Visualizer
```{.python include="../src/evaluation/visualizer/maskbench_visualizer.py" code-line-numbers="true" filename="src/visualization/maskbench_visualizer.py"}
```
:::

The visualizer saves the plots and tables in the `plots` folder in the checkpoint.

### Plots
Each plot inherits from the abstract `Plot` class and implements the `draw` method.
The draw method can take various forms of input data, most commonly the results of the evaluator.
Each plot can implement a specific way to aggregate and organize the data, for example by taking the median over all videos for a given pose estimator.

::: {.callout-note collapse="true"}
## Plot Class
```{.python include="../src/evaluation/plots/plot.py" code-line-numbers="true" filename="src/evaluation/plots/plot.py"}
```
:::

::: {.callout-note collapse="true"}
## Kinematic Distribution Plot
```{.python include="../src/evaluation/plots/kinematic_distribution_plot.py" code-line-numbers="true" filename="src/evaluation/plots/kinematic_distribution_plot.py"}
```
:::


We provide the following plots and tables:

- **Kinematic Distribution Plot**: Visualizes the distribution of the kinematic values for each pose estimator.
- **Per Keypoint Plot**: Displays the median kinematic metric values or euclidean distance for each COCO keypoint. Requires keypoints to be stored in the COCO format.
- **Inference Time Plot**: Visualizes the inference time for each pose estimator.
- **Result Table**: Aggregates the results for each pose estimator over all videos per metric and outputs a table.


## Rendering {#sec-architecture-rendering}
Rendering of videos is performed by the `Renderer` class.
For each video in the dataset, it creates a new folder in the `renderings` folder in the checkpoint folder.
Within each video folder, it creates one video with the rendered keypoints for each pose estimator.
Special care was taken to ensure that the color of pose estimators is consistent across all videos and plots by using a pre-defined color palette for color-blind friendly plots.


# Datasets {#sec-datasets}
This study uses three video-based datasets, each representing a different level of complexity, from simple, controlled settings to more dynamic and interactive scenarios. To capture this range, we selected three distinct datasets: TED Kid Video, TED Talks, and Tragic Talkers. Each dataset was chosen based on specific conditions to evaluate pose estimation models under varying degrees of difficulty.

## TED Kid Video {#sec-datasets-ted-kid}
The TED Kid Video is a short, 10-second clip featuring a child in a well-lit environment with high video quality. Throughout the sequence, all body parts remain clearly visible, and there is no occlusion or obstruction of the subject. This video serves as a controlled scenario to evaluate pose estimation methods under ideal conditions, providing a baseline for comparison with more complex datasets. 

We first tested our models' performance and evaluation metrics on this video to verify that our metrics function correctly in an ideal setting and that the implementation is accurate. This initial validation ensures that subsequent experiments on more challenging datasets can be interpreted with confidence in the correctness of our evaluation pipeline.

## TED Talks {#sec-datasets-ted-talks}
For the TED Talks, we selected ten videos featuring diverse speakers to capture a range of conditions. The selection criteria included speaker gender, skin tone, clothing types (e.g., long dresses vs. short garments), partial occlusion, videos where only the hands, upper body, or lower body are visible, and variations in movement style and speed.

We focused on how the models perform under more complex conditions—such as when the scene changes, when there are noises such as audience, when only the lower or upper body is visible, when only hands or feet appear, or when body parts are not easily distinguishable (e.g., when someone wears a long dress). We also considered cases where visual elements like images or patterns are present on the speaker’s clothing. In each TED Talk video, our analysis focuses solely on the primary speaker.

## Tragic Talkers {#sec-datasets-tragic-talkers}

We wanted to evaluate the models' performance under conditions where more than one person is present and interacting. The Tragic Talkers dataset was selected because it includes 2D ground truth annotations, allowing us to establish a baseline and test metrics such as Percentage of Correct Keypoints (PCK).

The dataset features a man in regular clothing and a woman wearing a long dress. It includes four distinct video scenarios, each originally recorded from twenty-two different camera angles. However, for our analysis, we used only four angles, as many were too similar in viewpoint.The video scenarios are:

**Monologue (Male and Female):** Individual speakers deliver monologues with relatively simple and slow movements.

**Conversation:** A male and female speaker engage in dialogue with limited movement.

**Interactive 1:** A conversation between a male and female speaker that includes physical interaction (e.g., hand contact), with the man sitting close to the woman.

**Interactive 4:** A more dynamic dialogue featuring faster movements, partial occlusion, and moments of full occlusion.

<<<<<<< HEAD
These scenarios were chosen to reflect a variety of real-world human interactions, allowing us to test how well pose estimation models perform under conditions such as occlusion, multi-person scenes, and varied movement patterns.
=======
# Evaluation Metrics {#sec-metrics}
In the following sections, we outline the metrics used for evaluating accuracy, smoothness and jitter of different pose estimators.

## Ground-Truth Metrics
The metrics in this section are based on ground truth data provided by the dataset and primarily evaluate the accuracy of the pose estimation compared to the reference ground truth.
>>>>>>> aef80a12

### Euclidean Distance {#sec-metrics-euclidean-distance}
The Euclidean distance metric measures the spatial accuracy of pose estimation by calculating the normalized distance between predicted and ground truth keypoint positions. 
For each keypoint of a person in a frame, it computes the L2 norm (Euclidean distance) between the predicted position $(x_p, y_p)$ and the ground truth position $(x_{gt}, y_{gt})$:

<<<<<<< HEAD
# Experiments & Evaluation Metrics {#sec-experiments-metrics}

## Data Preprocessing
Data preprocessing was carried out to remove unnecessary parts of the videos and to split the TED Talk videos into shorter segments compatible with MaskAnyone. Since MaskAnyone cannot process videos longer than 2.5 minutes, and is already resource-intensive even at that limit, we divided the TED Talk videos into chunks of 30 or 50 seconds, depending on the content.

TED Talks also showed some inconsistency in structure. Some videos were straightforward, with only the speaker and audience visible, making them easy to segment at any point. However, others included additional visual content such as slides, pictures, or unrelated scenes, which made it more difficult to determine clean chunking points.

For these more complex videos, we carefully selected segment boundaries to ensure that each chunk started with frames where a human was clearly visible. When necessary, we manually trimmed the beginning of chunks to avoid starting with empty or unrelated frames. This step was critical because if a video starts with non-human content, MaskAnyone may incorrectly classify objects in the first frame as humans and then continue misdetecting them in subsequent frames.

After preprocessing, the chunks from each TED Talk were merged back into a single video file. This allowed all pose estimation models to be evaluated on the same content and ensured consistency across results.

No preprocessing was required for the Tragic Talkers dataset, as the videos were already clean and free of noise or unrelated visual content.

# Experiments & Evaluation Metrics
(Tim - 2.)
=======
$$ d = \frac{\sqrt{(x_p - x_{gt})^2 + (y_p - y_{gt})^2}}{s} $$
>>>>>>> aef80a12

where $s$ is a normalization factor. 
The normalization is crucial to make the metric scale-invariant and comparable across different person sizes. 
The metric is set up to support three normalization strategies, out of which we only implemented the first one:

1. **Bounding Box Size**: The distance is normalized by the maximum of width and height of the person's bounding box, which is computed from the ground truth keypoints. While this adapts to different person sizes, it has a notable drawback: shorter limbs naturally have smaller variations in joint positions, and even small errors can constitute a large fraction of their true length. Using a fixed normalization factor like the bounding box size doesn't account for this, leading to over-penalization of errors in shorter limbs.

2. **Head Size**: Normalization by the head bone link size (not implemented).

3. **Torso Size**: Normalization by the torso diameter (not implemented).

Head and torso normalization inherently solve the shorter limb problem as smaller limbs are typically accompanied by proportionally smaller torso diameters and head bone links. 
We outline future work for the implementation of head and torso normalization in section @sec-future-work.

The metric handles several edge cases to ensure robust evaluation:

- **Different Order of Persons**: The metric uses the Hungarian algorithm as described in section @sec-architecture-evaluation-metric to match person indices between ground truth and predictions, ensuring that distances are calculated between corresponding persons even if they appear in different orders.

- **Keypoint Missing in Ground Truth but not in Prediction**: When a keypoint is missing in the ground truth (coordinates are (0,0)) but was detected in the prediction, the corresponding distance is set to `NaN` and excluded from aggregation calculations, as a distance to a missing keypoint is undefined.

- **Keypoint Missing in Prediction but Present in Ground Truth**: When a keypoint exists in the ground truth but is missing in the prediction (coordinates are (0,0)), the distance is set to a predetermined fill value (in this case a large distance value of 1). This penalizes the model for failing to detect keypoints without overly impacting the aggregated results.

- **Undetected Persons**: If a person present in the ground truth is entirely undetected in the prediction, all keypoint distances for that person are set to the same distance fill value.

Euclidean distance is the basis for the computation of the Percentage the PCK and RMSE metrics.

### Percentage of Keypoints (PCK) {#sec-metrics-pck}
The Percentage of Correct Keypoints (PCK) metric evaluates pose estimation accuracy by determining the proportion of predicted keypoints that fall within a specified threshold distance of their ground truth locations. 
A keypoint is considered "correct" if its normalized Euclidean distance to the ground truth is less than the threshold.

For each frame, PCK is calculated as:

$$
PCK = \frac{\text{number of keypoints with distance < threshold}}{\text{total number of valid keypoints}}
$$

The metric produces a value between 0 and 1, where 1 indicates perfect prediction (all keypoints within the threshold) and 0 indicates complete failure (no keypoints within the threshold). 
PCK is particularly useful for understanding the overall reliability of pose predictions at a given precision level defined by the threshold.

### Root Mean Square Error (RMSE) {#sec-metrics-rmse}
The Root Mean Square Error (RMSE) provides a single aggregate measure of pose estimation accuracy by computing the root mean square of normalized Euclidean distances across all keypoints and persons in a frame.
RMSE is calculated as:

$$
RMSE = \sqrt{\frac{1}{N} \sum_{i=1}^{N} d_i^2}
$$

where $N$ is the total number of valid keypoints in the frame and $d_i$ is the normalized Euclidean distance for keypoint $i$. 
RMSE penalizes larger errors more heavily due to the squared term, making it particularly sensitive to outliers. 

## Kinematic Metrics
Velocity, acceleration and jerk are kinematic metrics that are useful for identifying unnatural or jittery movements in pose estimations, as they highlight rapid changes in motion.

### Velocity {#sec-metrics-velocity}
The velocity metric calculates the rate of change in keypoint positions between consecutive frames. 
For each keypoint of a person, it measures how quickly that keypoint moves in pixels per frame, giving insights into the smoothness and consistency of the pose estimation across frames.

The calculation of velocity follows a three-step process:

1. First, person indices are matched between consecutive frames as described in @sec-architecture-evaluation-metric to ensure we track the same person across frames.

2. The velocity is then computed with $v_t = p_{t+1} - p_t$ as the difference between keypoint positions in consecutive frames, where $p_t$ represents the keypoint position at frame $t$ and $v_t$ is the resulting velocity vector.

3. Finally, the metric can be configured to report velocities in either pixels per frame or pixels per second. For the latter, the frame-based velocity is divided by the time delta between frames (1/fps).

Several edge cases are handled specifically:

- For videos with fewer than 2 frames, the metric returns `NaN` values as velocity cannot be computed.
- When a keypoint is missing in either of two consecutive frames (masked or invalid), the velocity for that keypoint is set to NaN.
- The result will have one less frame than the input video, because the velocity metric produces one metric value for any consecutive pair of frames.
- The output contains a coordinate axis (for x and y) to represent the velocity as a vector and to serve as a basis for the acceleration and jerk metrics. For evaluation and visualization, the metric result should therefore be aggregated with the method `vector_magnitude` along the coordinate axis to obtain a scalar velocity value.

### Acceleration {#sec-metrics-acceleration}
The acceleration metric measures the rate of change in velocity over time, representing how quickly the movement speed of keypoints changes. 
It is computed by $a_t = v_{t+1} - v_t$, where $a_t$ is the acceleration at time $t$, $v_t$ represents the velocity, and $p_t$ the keypoint position. 
Similar to the velocity metric, the acceleration can be reported in either pixels per frame squared or pixels per second squared, with the latter requiring division by the squared time delta between frames (1/fps²).


### Jerk {#sec-metrics-jerk}
The jerk metric, which measures the rate of change in acceleration, provides insights into the smoothness of motion by quantifying how abruptly the acceleration changes.
It is calculated with $j_t = a_{t+1} - a_t$ as the difference between consecutive acceleration values, where $j_t$ is the jerk at time $t$ and $a_t$ represents the acceleration. 
The metric can be configured to output values in pixels per frame cubed or pixels per second cubed. For the latter, the frame-based jerk is divided by the cubed time delta between frames (1/fps³).

# Experimental Setup {#sec-experiments}
(Tim - 3.)

## TED Kid Video {#sec-experiments-ted-kid}

## TED Talks {#sec-experiments-ted-talks}

## Tragic Talkers {#sec-experiments-tragic-talkers}

## Inference on Raw vs. Masked Videos {#sec-experiments-inference-raw-masked}




# Results {#sec-results}
(Tim - 4.)

## TED Kid Video {#sec-results-ted-kid}
::: {#tbl-results-ted-kid}
```{=html}
<table class="results"><thead>
  <tr>
    <th>Pose Estimator</th>
    <th>Velocity</th>
    <th>Acceleration</th>
    <th>Jerk</th>
  </tr></thead>
<tbody>
  <tr>
    <td>YoloPose</td>
    <td>2.81</td>
    <td>2.95</td>
    <td>5.04</td>
  </tr>
  <tr>
    <td>MediaPipePose</td>
    <td>3.36</td>
    <td>4.10</td>
    <td>7.18</td>
  </tr>
  <tr>
    <td>OpenPose</td>
    <td>2.71</td>
    <td>3.20</td>
    <td>5.56</td>
  </tr>
  <tr class="maskanyone-api border-top">
    <td>MaskAnyoneAPI-MediaPipe</td>
    <td class="second">2.00</td>
    <td class="second">1.21</td>
    <td class="best">1.87</td>
  </tr>
  <tr class="maskanyone-api border-bottom">
    <td>MaskAnyoneAPI-OpenPose</td>
    <td>2.73</td>
    <td>2.46</td>
    <td>3.53</td>
  </tr>
  <tr class="maskanyone-ui border-top">
    <td>MaskAnyoneUI-MediaPipe</td>
    <td class="best">1.97</td>
    <td class="best">1.20</td>
    <td class="second">1.89</td>
  </tr>
  <tr class="maskanyone-ui border-bottom">
    <td>MaskAnyoneUI-OpenPose</td>
    <td>2.62</td>
    <td>2.09</td>
    <td>2.75</td>
  </tr>
</tbody>
</table>
```
Average metric results for different pose estimators on the TED-kid video.
:::

::: {#tbl-results-ted-kid-videos}
```{=html}
<table class="video-table">
    <tr>
        <td>
            <div class="video-zoom-wrapper ted-kid-video">
                <video class="video-zoom ted-kid-sync" autoplay muted playsinline>
                    <source src="videos/TED-kid/TED-kid.mp4" type="video/mp4">
                </video>
            </div>
            <div class="video-caption">Raw Video</div>
        </td>
        <td>
            <div class="video-zoom-wrapper ted-kid-video">
                <video class="video-zoom ted-kid-sync" autoplay muted playsinline>
                    <source src="videos/TED-kid/TED-kid_YoloPose.mp4" type="video/mp4">
                </video>
            </div>
            <div class="video-caption">YOLOPose</div>
        </td>
    </tr>
    <tr>
        <td>
            <div class="video-zoom-wrapper ted-kid-video">
                <video class="video-zoom ted-kid-sync" autoplay muted playsinline>
                    <source src="videos/TED-kid/TED-kid_MediaPipePose.mp4" type="video/mp4">
                </video>
            </div>
            <div class="video-caption">MediaPipe Pose</div>
        </td>
        <td>
            <div class="video-zoom-wrapper ted-kid-video">
                <video class="video-zoom ted-kid-sync" autoplay muted playsinline>
                    <source src="videos/TED-kid/TED-kid_OpenPose.mp4" type="video/mp4">
                </video>
            </div>
            <div class="video-caption">OpenPose</div>
        </td>
    </tr>
    <tr>
        <td>
            <div class="video-zoom-wrapper ted-kid-video">
                <video class="video-zoom ted-kid-sync" autoplay muted playsinline>
                    <source src="videos/TED-kid/TED-kid_MaskAnyoneAPI-MediaPipe.mp4" type="video/mp4">
                </video>
            </div>
            <div class="video-caption">MaskAnyoneAPI-MediaPipe</div>
        </td>
        <td>
            <div class="video-zoom-wrapper ted-kid-video">
                <video class="video-zoom ted-kid-sync" autoplay muted playsinline>
                    <source src="videos/TED-kid/TED-kid_MaskAnyoneAPI-OpenPose.mp4" type="video/mp4">
                </video>
            </div>
            <div class="video-caption">MaskAnyoneAPI-OpenPose</div>
        </td>
    </tr>
    <tr>
        <td>
            <div class="video-zoom-wrapper ted-kid-video">
                <video class="video-zoom ted-kid-sync" autoplay muted playsinline>
                    <source src="videos/TED-kid/TED-kid_MaskAnyoneUI-MediaPipe.mp4" type="video/mp4">
                </video>
            </div>
            <div class="video-caption">MaskAnyoneUI-MediaPipe</div>
        </td>
        <td>
            <div class="video-zoom-wrapper ted-kid-video">
                <video class="video-zoom ted-kid-sync" autoplay muted playsinline>
                    <source src="videos/TED-kid/TED-kid_MaskAnyoneUI-OpenPose.mp4" type="video/mp4">
                </video>
            </div>
            <div class="video-caption">MaskAnyoneUI-OpenPose</div>
        </td>
    </tr>
</table>

<script>
document.addEventListener('DOMContentLoaded', function() {
    const videos = document.querySelectorAll('.ted-kid-sync');
    let endedCount = 0;

    function restartAllVideos() {
        videos.forEach(video => {
            video.currentTime = 0;
            video.play();
        });
        endedCount = 0;
    }

    videos.forEach(video => {
        video.addEventListener('ended', () => {
            endedCount++;
            if (endedCount === videos.length) {
                restartAllVideos();
            }
        });
    });
});
</script>
```
Rendered result videos of different pose estimators on the TED-kid video.
:::

## TED Talks {#sec-results-ted-talks}
::: {#tbl-results-ted-talks}
```{=html}
<table class="results"><thead>
  <tr>
    <th>Pose Estimator</th>
    <th>Velocity</th>
    <th>Acceleration</th>
    <th>Jerk</th>
  </tr></thead>
<tbody>
  <tr>
    <td>YoloPose</td>
    <td class="second">1.35</td>
    <td>1.46</td>
    <td>2.44</td>
  </tr>
  <tr>
    <td>MediaPipePose</td>
    <td>3.29</td>
    <td>4.52</td>
    <td>7.94</td>
  </tr>
  <tr>
    <td>OpenPose</td>
    <td>1.58</td>
    <td>2.22</td>
    <td>3.44</td>
  </tr>
  <tr class="maskanyone-api border-top">
    <td>MaskAnyoneAPI-MediaPipe</td>
    <td>1.44</td>
    <td class="second">1.25</td>
    <td class="second">2.04</td>
  </tr>
  <tr class="maskanyone-api border-bottom">
    <td>MaskAnyoneAPI-OpenPose</td>
    <td>2.30</td>
    <td>2.42</td>
    <td>4.07</td>
  </tr>
  <tr class="maskanyone-ui border-top">
    <td>MaskAnyoneUI-MediaPipe</td>
    <td class="best">1.25</td>
    <td class="best">1.08</td>
    <td class="best">1.83</td>
  </tr>
  <tr class="maskanyone-ui border-bottom">
    <td>MaskAnyoneUI-OpenPose</td>
    <td>2.07</td>
    <td>2.29</td>
    <td>3.72</td>
  </tr>
</tbody>
</table>
```
Average metric results for different pose estimators aggregated over all TED talk videos.
:::

## Tragic Talkers {#sec-results-tragic-talkers}
::: {#tbl-results-tragic-talkers}
```{=html}
<table class="results"><thead>
  <tr>
    <th>Pose Estimator</th>
    <th>RMSE</th>
    <th>PCK</th>
    <th>Velocity</th>
    <th>Acceleration</th>
    <th>Jerk</th>
  </tr></thead>
<tbody>
  <tr>
    <td>YoloPose</td>
    <td class="second">0.11</td>
    <td class="best">0.96</td>
    <td>4.36</td>
    <td>3.27</td>
    <td>5.57</td>
  </tr>
  <tr>
    <td>MediaPipePose</td>
    <td>0.47</td>
    <td>0.69</td>
    <td>6.48</td>
    <td>9.80</td>
    <td>17.58</td>
  </tr>
  <tr>
    <td>OpenPose</td>
    <td>0.33</td>
    <td class="second">0.87</td>
    <td>4.63</td>
    <td>6.38</td>
    <td>10.00</td>
  </tr>
  <tr class="maskanyone-api border-top">
    <td>MaskAnyoneAPI-MediaPipe</td>
    <td>0.12</td>
    <td>0.78</td>
    <td class="second">3.46</td>
    <td class="best">2.86</td>
    <td class="best">5.01</td>
  </tr>
  <tr class="maskanyone-api border-bottom">
    <td>MaskAnyoneAPI-OpenPose</td>
    <td>0.36</td>
    <td>0.85</td>
    <td>5.69</td>
    <td>6.08</td>
    <td>10.22</td>
  </tr>
  <tr class="maskanyone-ui border-top">
    <td>MaskAnyoneUI-MediaPipe</td>
    <td class="best">0.07</td>
    <td>0.83</td>
    <td class="best">3.26</td>
    <td class="second">2.91</td>
    <td class="second">5.10</td>
  </tr>
  <tr class="maskanyone-ui border-bottom">
    <td>MaskAnyoneUI-OpenPose</td>
    <td>0.36</td>
    <td>0.85</td>
    <td>5.53</td>
    <td>5.12</td>
    <td>9.06</td>
  </tr>
</tbody>
</table>
```
Average metric results for different pose estimators aggregated over four camera angles of five Tragic Talkers sequences with pseudo-ground truth.
:::


## Inference on Raw vs. Masked Videos {#sec-results-inference-raw-masked}
::: {#tbl-pck-raw-masked}
```{=html}
<table class="results raw-masked-table">
  <thead>
    <tr>
      <th>Pose Estimator</th>
      <th>Blurring</th>
      <th>Pixelation</th>
      <th>Contours</th>
      <th>Inpainting</th>
      <th>Average</th>
    </tr>
  </thead>
  <tbody>
    <tr>
      <td>YoloPose</td>
      <td class="best">0.95</td>
      <td>0.09</td>
      <td class="best">0.93</td>
      <td class="second">0.32</td>
      <td class="second">0.57</td>
    </tr>
    <tr>
      <td>MediaPipePose</td>
      <td class="best">0.95</td>
      <td class="best">0.81</td>
      <td>0.56</td>
      <td class="best">0.34</td>
      <td class="best">0.67</td>
    </tr>
    <tr>
      <td>OpenPose</td>
      <td class="second">0.88</td>
      <td>0.10</td>
      <td class="second">0.62</td>
      <td>0.01</td>
      <td>0.40</td>
    </tr>
    <tr class="maskanyone-api border-top">
      <td>MaskAnyoneAPI-MediaPipe</td>
      <td>0.85</td>
      <td>0.30</td>
      <td>0.00</td>
      <td>0.00</td>
      <td>0.29</td>
    </tr>
    <tr class="maskanyone-api border-bottom">
      <td>MaskAnyoneAPI-OpenPose</td>
      <td>0.75</td>
      <td>0.00</td>
      <td>0.36</td>
      <td>0.00</td>
      <td>0.28</td>
    </tr>
    <tr class="maskanyone-ui border-top">
      <td>MaskAnyoneUI-MediaPipe</td>
      <td class="best">0.95</td>
      <td class="second">0.63</td>
      <td>0.00</td>
      <td>0.07</td>
      <td>0.41</td>
    </tr>
    <tr class="maskanyone-ui border-bottom">
      <td>MaskAnyoneUI-OpenPose</td>
      <td>0.87</td>
      <td>0.03</td>
      <td>0.58</td>
      <td>0.00</td>
      <td>0.37</td>
    </tr>
  </tbody>
</table>
```
Percentage of correct keypoints (PCK) for different pose estimators on videos masked by different hiding strategies.
:::


::: {#tbl-rmse-raw-masked}
```{=html}
<table class="results raw-masked-table">
  <thead>
    <tr>
      <th>Pose Estimator</th>
      <th>Blurring</th>
      <th>Pixelation</th>
      <th>Contours</th>
      <th>Inpainting</th>
      <th>Average</th>
    </tr>
  </thead>
  <tbody>
    <tr>
      <td>YoloPose</td>
      <td class="best">0.12</td>
      <td>0.92</td>
      <td class="best">0.13</td>
      <td class="second">0.74</td>
      <td class="second">0.48</td>
    </tr>
    <tr>
      <td>MediaPipePose</td>
      <td class="best">0.12</td>
      <td class="best">0.26</td>
      <td>0.49</td>
      <td class="best">0.64</td>
      <td class="best">0.38</td>
    </tr>
    <tr>
      <td>OpenPose</td>
      <td class="second">0.25</td>
      <td>0.94</td>
      <td class="second">0.47</td>
      <td>1.0</td>
      <td>0.67</td>
    </tr>
    <tr class="maskanyone-api border-top">
      <td>MaskAnyoneAPI-MediaPipe</td>
      <td>0.27</td>
      <td>0.74</td>
      <td>1.00</td>
      <td>0.99</td>
      <td>0.75</td>
    </tr>
    <tr class="maskanyone-api border-bottom">
      <td>MaskAnyoneAPI-OpenPose</td>
      <td>0.43</td>
      <td>0.99</td>
      <td>0.75</td>
      <td>1.00</td>
      <td>0.79</td>
    </tr>
    <tr class="maskanyone-ui border-top">
      <td>MaskAnyoneUI-MediaPipe</td>
      <td class="best">0.07</td>
      <td class="second">0.41</td>
      <td>1.00</td>
      <td>0.94</td>
      <td>0.60</td>
    </tr>
    <tr class="maskanyone-ui border-bottom">
      <td>MaskAnyoneUI-OpenPose</td>
      <td>0.24</td>
      <td>0.98</td>
      <td>0.52</td>
      <td>1.00</td>
      <td>0.69</td>
    </tr>
  </tbody>
</table>
```
Root mean square error (RMSE) for different pose estimators on videos masked by different hiding strategies.
:::



# Future Work & Limitations {#sec-future-work}
(Zainab - 4.)
(Tim - 5.)

Implement head and torso normalization. This requires knowing the index of the head and torso keypoints. Care should be taken to not restraint the whole application from working on a specific keypoint set (like COCO) but still maintain flexibility in supporting various keypoint formats.




# Conclusion {#sec-conclusion}
(Tim - 7.)


# References

<|MERGE_RESOLUTION|>--- conflicted
+++ resolved
@@ -299,39 +299,31 @@
 
 **Interactive 4:** A more dynamic dialogue featuring faster movements, partial occlusion, and moments of full occlusion.
 
-<<<<<<< HEAD
 These scenarios were chosen to reflect a variety of real-world human interactions, allowing us to test how well pose estimation models perform under conditions such as occlusion, multi-person scenes, and varied movement patterns.
-=======
+
+## Data Preprocessing
+Data preprocessing was carried out to remove unnecessary parts of the videos and to split the TED Talk videos into shorter segments compatible with MaskAnyone. Since MaskAnyone cannot process videos longer than 2.5 minutes, and is already resource-intensive even at that limit, we divided the TED Talk videos into chunks of 30 or 50 seconds, depending on the content.
+
+TED Talks also showed some inconsistency in structure. Some videos were straightforward, with only the speaker and audience visible, making them easy to segment at any point. However, others included additional visual content such as slides, pictures, or unrelated scenes, which made it more difficult to determine clean chunking points.
+
+For these more complex videos, we carefully selected segment boundaries to ensure that each chunk started with frames where a human was clearly visible. When necessary, we manually trimmed the beginning of chunks to avoid starting with empty or unrelated frames. This step was critical because if a video starts with non-human content, MaskAnyone may incorrectly classify objects in the first frame as humans and then continue misdetecting them in subsequent frames.
+
+After preprocessing, the chunks from each TED Talk were merged back into a single video file. This allowed all pose estimation models to be evaluated on the same content and ensured consistency across results.
+
+No preprocessing was required for the Tragic Talkers dataset, as the videos were already clean and free of noise or unrelated visual content.
+
+
 # Evaluation Metrics {#sec-metrics}
 In the following sections, we outline the metrics used for evaluating accuracy, smoothness and jitter of different pose estimators.
 
 ## Ground-Truth Metrics
 The metrics in this section are based on ground truth data provided by the dataset and primarily evaluate the accuracy of the pose estimation compared to the reference ground truth.
->>>>>>> aef80a12
 
 ### Euclidean Distance {#sec-metrics-euclidean-distance}
 The Euclidean distance metric measures the spatial accuracy of pose estimation by calculating the normalized distance between predicted and ground truth keypoint positions. 
 For each keypoint of a person in a frame, it computes the L2 norm (Euclidean distance) between the predicted position $(x_p, y_p)$ and the ground truth position $(x_{gt}, y_{gt})$:
 
-<<<<<<< HEAD
-# Experiments & Evaluation Metrics {#sec-experiments-metrics}
-
-## Data Preprocessing
-Data preprocessing was carried out to remove unnecessary parts of the videos and to split the TED Talk videos into shorter segments compatible with MaskAnyone. Since MaskAnyone cannot process videos longer than 2.5 minutes, and is already resource-intensive even at that limit, we divided the TED Talk videos into chunks of 30 or 50 seconds, depending on the content.
-
-TED Talks also showed some inconsistency in structure. Some videos were straightforward, with only the speaker and audience visible, making them easy to segment at any point. However, others included additional visual content such as slides, pictures, or unrelated scenes, which made it more difficult to determine clean chunking points.
-
-For these more complex videos, we carefully selected segment boundaries to ensure that each chunk started with frames where a human was clearly visible. When necessary, we manually trimmed the beginning of chunks to avoid starting with empty or unrelated frames. This step was critical because if a video starts with non-human content, MaskAnyone may incorrectly classify objects in the first frame as humans and then continue misdetecting them in subsequent frames.
-
-After preprocessing, the chunks from each TED Talk were merged back into a single video file. This allowed all pose estimation models to be evaluated on the same content and ensured consistency across results.
-
-No preprocessing was required for the Tragic Talkers dataset, as the videos were already clean and free of noise or unrelated visual content.
-
-# Experiments & Evaluation Metrics
-(Tim - 2.)
-=======
 $$ d = \frac{\sqrt{(x_p - x_{gt})^2 + (y_p - y_{gt})^2}}{s} $$
->>>>>>> aef80a12
 
 where $s$ is a normalization factor. 
 The normalization is crucial to make the metric scale-invariant and comparable across different person sizes. 
@@ -416,7 +408,7 @@
 The metric can be configured to output values in pixels per frame cubed or pixels per second cubed. For the latter, the frame-based jerk is divided by the cubed time delta between frames (1/fps³).
 
 # Experimental Setup {#sec-experiments}
-(Tim - 3.)
+
 
 ## TED Kid Video {#sec-experiments-ted-kid}
 
