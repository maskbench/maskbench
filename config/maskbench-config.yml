--- conflicted
+++ resolved
@@ -19,16 +19,6 @@
     config:
       weights: yolo11n-pose.pt
       confidence_threshold: 0.85
-<<<<<<< HEAD
-
-  - name: MaskAnyoneUi
-    enabled: true
-    module: models.maskanyone_ui_pose_estimator
-    class: MaskAnyoneUiPoseEstimator  
-    config:
-      dataset_folder_path: /maskanyone_ui/dataset    
-
-=======
   
   - name: MaskAnyone_Api
     enabled: true
@@ -38,13 +28,18 @@
       hiding_strategy: pixelation
       overlay_strategy: mp_pose
       
->>>>>>> 4e5be26f
+  - name: MaskAnyoneUi
+    enabled: true
+    module: models.maskanyone_ui_pose_estimator
+    class: MaskAnyoneUiPoseEstimator  
+    config:
+      dataset_folder_path: /maskanyone_ui/dataset    
+
   - name: OpenPose
     enabled: true
     module: models.open_pose_estimator
     class: OpenPoseEstimator      
 
-<<<<<<< HEAD
 dataset:
   name: TragicTalkers
   module: datasets.tragic_talkers_dataset
@@ -55,11 +50,4 @@
 #   name: TedTalks
 #   module: datasets.ted_dataset
 #   class: TedDataset
-#   dataset_folder: /datasets/ted-talks
-=======
-
-metrics:
-  - name: DummyMetric
-    module: evaluation.metrics.metric
-    class: DummyMetric
->>>>>>> 4e5be26f
+#   dataset_folder: /datasets/ted-talks