checkpoint_name: None # comment out or set to "None"to run inference from scratch

dataset:
  name: TedTalks
  module: datasets.ted_dataset
  class: TedDataset
  dataset_folder: /datasets/ted-talks

# dataset:
#   name: TragicTalkers
#   module: datasets.tragic_talkers_dataset
#   class: TragicTalkersDataset
#   dataset_folder: /datasets/tragic_talkers
#   config:
#     video_folder: videos
#     ground_truth_folder: labels/pose_keypoints
#     combine_ground_truth_files: true

pose_estimators:
  - name: MediaPipePose
    enabled: true
    module: models.mediapipe_pose_estimator
    class: MediaPipePoseEstimator
    config:
      weights: pose_landmarker_heavy.task
<<<<<<< HEAD
      save_keypoints_in_coco_format: true
=======
      max_num_poses: 3
      confidence_threshold: 0.4
>>>>>>> 18b76edb

  - name: YoloPose
    enabled: true
    module: models.yolo_pose_estimator
    class: YoloPoseEstimator
    config:
<<<<<<< HEAD
      weights: yolo11n-pose.pt
      confidence_threshold: 0.85
      save_keypoints_in_coco_format: true
=======
      weights: yolo11l-pose.pt
      confidence_threshold: 0.6

  - name: OpenPose
    enabled: true
    module: models.open_pose_estimator
    class: OpenPoseEstimator
    config:
      confidence_threshold: 0.15
>>>>>>> 18b76edb
  
  - name: MaskAnyoneApi
    enabled: true
    module: models.maskanyone_api_pose_estimator
    class: MaskAnyoneApiPoseEstimator
    config:
      hiding_strategy: pixelation
      overlay_strategy: mp_pose
<<<<<<< HEAD
      save_keypoints_in_coco_format: true
=======
      confidence_threshold: 0
>>>>>>> 18b76edb
      
  - name: MaskAnyoneUi
    enabled: true
    module: models.maskanyone_ui_pose_estimator
    class: MaskAnyoneUiPoseEstimator  
    config:
      dataset_folder_path: /datasets/maskanyone_ui    
      overlay_strategy: mp_pose
      hiding_strategy: pixelation
<<<<<<< HEAD
      save_keypoints_in_coco_format: true

  - name: OpenPose
    enabled: true
    module: models.open_pose_estimator
    class: OpenPoseEstimator   
    config:  
      save_keypoints_in_coco_format: true
=======
      confidence_threshold: 0
>>>>>>> 18b76edb

metrics:
  - name: AccelerationMetric
    module: evaluation.metrics.acceleration
    class: AccelerationMetric<|MERGE_RESOLUTION|>--- conflicted
+++ resolved
@@ -23,24 +23,17 @@
     class: MediaPipePoseEstimator
     config:
       weights: pose_landmarker_heavy.task
-<<<<<<< HEAD
+      max_num_poses: 3
       save_keypoints_in_coco_format: true
-=======
-      max_num_poses: 3
       confidence_threshold: 0.4
->>>>>>> 18b76edb
 
   - name: YoloPose
     enabled: true
     module: models.yolo_pose_estimator
     class: YoloPoseEstimator
     config:
-<<<<<<< HEAD
       weights: yolo11n-pose.pt
-      confidence_threshold: 0.85
       save_keypoints_in_coco_format: true
-=======
-      weights: yolo11l-pose.pt
       confidence_threshold: 0.6
 
   - name: OpenPose
@@ -48,8 +41,8 @@
     module: models.open_pose_estimator
     class: OpenPoseEstimator
     config:
+      save_keypoints_in_coco_format: true
       confidence_threshold: 0.15
->>>>>>> 18b76edb
   
   - name: MaskAnyoneApi
     enabled: true
@@ -58,11 +51,8 @@
     config:
       hiding_strategy: pixelation
       overlay_strategy: mp_pose
-<<<<<<< HEAD
       save_keypoints_in_coco_format: true
-=======
       confidence_threshold: 0
->>>>>>> 18b76edb
       
   - name: MaskAnyoneUi
     enabled: true
@@ -72,18 +62,7 @@
       dataset_folder_path: /datasets/maskanyone_ui    
       overlay_strategy: mp_pose
       hiding_strategy: pixelation
-<<<<<<< HEAD
       save_keypoints_in_coco_format: true
-
-  - name: OpenPose
-    enabled: true
-    module: models.open_pose_estimator
-    class: OpenPoseEstimator   
-    config:  
-      save_keypoints_in_coco_format: true
-=======
-      confidence_threshold: 0
->>>>>>> 18b76edb
 
 metrics:
   - name: AccelerationMetric
